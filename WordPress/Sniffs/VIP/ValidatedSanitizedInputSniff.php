--- conflicted
+++ resolved
@@ -84,7 +84,6 @@
 			if ( in_array( $tokens[ key( $nested ) - 1 ]['code'], array( T_ISSET, T_EMPTY, T_UNSET ) ) )
 				return;
 		} else {
-<<<<<<< HEAD
 			if ( $this->is_whitelisted_by_comment( $tokens, $stackPtr ) ) {
 				return;
 			}
@@ -92,8 +91,6 @@
 			// Search for casting
 			$prev = $phpcsFile->findPrevious( array( T_WHITESPACE ), $stackPtr -1, null, true, null, true );
 			$is_casted = in_array( $tokens[ $prev ]['code'], array( T_INT_CAST, T_DOUBLE_CAST, T_BOOL_CAST ) );
-=======
->>>>>>> 24b3910b
 			if ( ! $is_casted ) {
 				$phpcsFile->addError( 'Detected usage of a non-sanitized input variable: %s', $stackPtr, 'InputNotSanitized', array( $tokens[$stackPtr]['content'] ) );
 				return;
