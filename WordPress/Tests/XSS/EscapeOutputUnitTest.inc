--- conflicted
+++ resolved
@@ -56,7 +56,6 @@
 
 echo ent2ncr( esc_html( $_data ) );
 
-<<<<<<< HEAD
 echo $foo ? $foo : 'no foo'; // Bad
 echo empty( $foo ) ? 'no foo' : $foo; // Bad
 echo $foo ? esc_html( $foo ) : 'no foo'; // OK
@@ -137,8 +136,7 @@
 
 trigger_error( "There was an error: {$message}", E_USER_NOTICE ); // Bad
 trigger_error( "There was an error: " . esc_html( $message ), E_USER_NOTICE ); // OK
-=======
+
 echo '<p>' . sprintf( esc_html__( 'Some text -> %sLink text%s', 'textdomain' ), '<a href="' . esc_url( add_query_arg( array( 'page' => 'my_page' ), admin_url( 'admin.php' ) ) ) . '">', '</a>' ). '</p>';
 
-echo '<br/><strong>' . sprintf( esc_html__( 'Found %d results', 'textdomain' ), $result_count ) . '</strong><br/><br/>';
->>>>>>> f3060f85
+echo '<br/><strong>' . sprintf( esc_html__( 'Found %d results', 'textdomain' ), $result_count ) . '</strong><br/><br/>';